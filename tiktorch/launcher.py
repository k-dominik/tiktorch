--- conflicted
+++ resolved
@@ -41,13 +41,8 @@
     def is_server_running(self):
         try:
             c = Client(IFlightControl(), self._conn_conf)
-<<<<<<< HEAD
             return c.ping() == b'pong'
         except Timeout:
-=======
-            return c.ping() == b"pong"
-        except TimeoutError:
->>>>>>> f3d850dc
             return False
 
     def start(self, addr):
@@ -70,15 +65,10 @@
 
         passed = time.time() - start
 
-<<<<<<< HEAD
-        if total > max_wait:
+        if passed > max_wait:
             raise Timeout()
-=======
-        if passed > max_wait:
-            raise TimeoutError()
         else:
             time.sleep(interval)
->>>>>>> f3d850dc
 
 
 class LocalServerLauncher(IServerLauncher):
@@ -98,7 +88,6 @@
         self.logger.info("Starting local TikTorchServer on %s:%s", addr, port)
 
         self._process = subprocess.Popen(
-<<<<<<< HEAD
             [
                 sys.executable, '-m', 'tiktorch.server',
                 '--port',  str(port),
@@ -106,22 +95,12 @@
                 '--addr', addr
             ],
             stdout=sys.stdout, stderr=sys.stderr
-=======
-            [sys.executable, "-m", "tiktorch.server", "--port", str(port), "--addr", addr],
-            stdout=sys.stdout,
-            stderr=sys.stderr,
->>>>>>> f3d850dc
         )
 
         try:
             wait(self.is_server_running)
-<<<<<<< HEAD
         except Timeout:
             raise Exception('Failed to start local TikTorchServer')
-=======
-        except TimeoutError:
-            raise Exception("Failed to start local TikTorchServer")
->>>>>>> f3d850dc
 
 
 class SSHCred:
@@ -193,12 +172,8 @@
                         print(buf.decode("utf-8"))
 
                 if not should_continue:
-<<<<<<< HEAD
                     print('Server exited with status: %s' % channel.recv_exit_status())
                     transport.close()
-=======
-                    print("Server exited with status: %s" % channel.recv_exit_status())
->>>>>>> f3d850dc
 
         t = threading.Thread(target=_monitor_and_report, name='LauncherSSHMonitoring')
         t.start()
@@ -206,10 +181,6 @@
         self._channel = channel
 
         try:
-<<<<<<< HEAD
             channel.exec_command(f'tiktorch --addr {addr} --port {port} --notify-port {notify_port}')
-=======
-            channel.exec_command(f"tiktorch --addr {addr} --port {port}")
->>>>>>> f3d850dc
         except timeout as e:
             raise RuntimeError("Failed to start TiktorchServer")